/*
 * Licensed to Elasticsearch under one or more contributor
 * license agreements. See the NOTICE file distributed with
 * this work for additional information regarding copyright
 * ownership. Elasticsearch licenses this file to you under
 * the Apache License, Version 2.0 (the "License"); you may
 * not use this file except in compliance with the License.
 * You may obtain a copy of the License at
 *
 *    http://www.apache.org/licenses/LICENSE-2.0
 *
 * Unless required by applicable law or agreed to in writing,
 * software distributed under the License is distributed on an
 * "AS IS" BASIS, WITHOUT WARRANTIES OR CONDITIONS OF ANY
 * KIND, either express or implied.  See the License for the
 * specific language governing permissions and limitations
 * under the License.
 */

package org.elasticsearch.index.query;

<<<<<<< HEAD
import com.google.common.collect.Lists;

import org.apache.lucene.search.BooleanQuery;
import org.apache.lucene.search.Query;
import org.apache.lucene.search.BooleanClause.Occur;
import org.elasticsearch.common.io.stream.StreamInput;
import org.elasticsearch.common.io.stream.StreamOutput;
=======
>>>>>>> db5e225a
import org.elasticsearch.common.xcontent.XContentBuilder;

import java.io.IOException;
import java.util.ArrayList;
import java.util.Collections;
import java.util.List;
import java.util.Objects;

/**
 * A filter that matches documents matching boolean combinations of other filters.
 * @deprecated Use {@link BoolQueryBuilder} instead
 */
@Deprecated
public class OrQueryBuilder extends AbstractQueryBuilder<OrQueryBuilder> {

    public static final String NAME = "or";

<<<<<<< HEAD
    private final ArrayList<QueryBuilder> filters = Lists.newArrayList();
=======
    private ArrayList<QueryBuilder> filters = new ArrayList<>();
>>>>>>> db5e225a

    static final OrQueryBuilder PROTOTYPE = new OrQueryBuilder();

    public OrQueryBuilder(QueryBuilder... filters) {
        Collections.addAll(this.filters, filters);
    }

    /**
     * Adds a filter to the list of filters to "or".
     * No <tt>null</tt> value allowed.
     */
    public OrQueryBuilder add(QueryBuilder filterBuilder) {
        filters.add(filterBuilder);
        return this;
    }

    /**
     * @return the list of queries added to "or".
     */
    public List<QueryBuilder> innerQueries() {
        return this.filters;
    }

    @Override
    protected void doXContent(XContentBuilder builder, Params params) throws IOException {
        builder.startObject(NAME);
        builder.startArray("filters");
        for (QueryBuilder filter : filters) {
            filter.toXContent(builder, params);
        }
        builder.endArray();
        printBoostAndQueryName(builder);
        builder.endObject();
    }

    @Override
    protected Query doToQuery(QueryShardContext context) throws IOException {
        if (filters.isEmpty()) {
            // no filters provided, this should be ignored upstream
            return null;
        }

        BooleanQuery query = new BooleanQuery();
        for (QueryBuilder f : filters) {
            Query innerQuery = f.toFilter(context);
            // ignore queries that are null
            if (innerQuery != null) {
                query.add(innerQuery, Occur.SHOULD);
            }
        }
        if (query.clauses().isEmpty()) {
            // no inner lucene query exists, ignore upstream
            return null;
        }
        return query;
    }

    @Override
    public QueryValidationException validate() {
        return validateInnerQueries(filters, null);
    }

    @Override
    public String getWriteableName() {
        return NAME;
    }

    @Override
    protected int doHashCode() {
        return Objects.hash(filters);
    }

    @Override
    protected boolean doEquals(OrQueryBuilder other) {
        return Objects.equals(filters, other.filters);
    }

    @Override
    protected OrQueryBuilder doReadFrom(StreamInput in) throws IOException {
        OrQueryBuilder orQueryBuilder = new OrQueryBuilder();
        List<QueryBuilder> queryBuilders = readQueries(in);
        for (QueryBuilder queryBuilder : queryBuilders) {
            orQueryBuilder.add(queryBuilder);
        }
        return orQueryBuilder;

    }

    @Override
    protected void doWriteTo(StreamOutput out) throws IOException {
        writeQueries(out, filters);
    }
}<|MERGE_RESOLUTION|>--- conflicted
+++ resolved
@@ -19,16 +19,11 @@
 
 package org.elasticsearch.index.query;
 
-<<<<<<< HEAD
-import com.google.common.collect.Lists;
-
 import org.apache.lucene.search.BooleanQuery;
 import org.apache.lucene.search.Query;
 import org.apache.lucene.search.BooleanClause.Occur;
 import org.elasticsearch.common.io.stream.StreamInput;
 import org.elasticsearch.common.io.stream.StreamOutput;
-=======
->>>>>>> db5e225a
 import org.elasticsearch.common.xcontent.XContentBuilder;
 
 import java.io.IOException;
@@ -46,11 +41,7 @@
 
     public static final String NAME = "or";
 
-<<<<<<< HEAD
-    private final ArrayList<QueryBuilder> filters = Lists.newArrayList();
-=======
-    private ArrayList<QueryBuilder> filters = new ArrayList<>();
->>>>>>> db5e225a
+    private final ArrayList<QueryBuilder> filters = new ArrayList<>();
 
     static final OrQueryBuilder PROTOTYPE = new OrQueryBuilder();
 
