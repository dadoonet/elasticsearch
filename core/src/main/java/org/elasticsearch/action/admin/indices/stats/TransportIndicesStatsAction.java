/*
 * Licensed to Elasticsearch under one or more contributor
 * license agreements. See the NOTICE file distributed with
 * this work for additional information regarding copyright
 * ownership. Elasticsearch licenses this file to you under
 * the Apache License, Version 2.0 (the "License"); you may
 * not use this file except in compliance with the License.
 * You may obtain a copy of the License at
 *
 *    http://www.apache.org/licenses/LICENSE-2.0
 *
 * Unless required by applicable law or agreed to in writing,
 * software distributed under the License is distributed on an
 * "AS IS" BASIS, WITHOUT WARRANTIES OR CONDITIONS OF ANY
 * KIND, either express or implied.  See the License for the
 * specific language governing permissions and limitations
 * under the License.
 */

package org.elasticsearch.action.admin.indices.stats;

import org.elasticsearch.action.ShardOperationFailedException;
import org.elasticsearch.action.support.ActionFilters;
import org.elasticsearch.action.support.broadcast.node.TransportBroadcastByNodeAction;
import org.elasticsearch.cluster.ClusterService;
import org.elasticsearch.cluster.ClusterState;
import org.elasticsearch.cluster.block.ClusterBlockException;
import org.elasticsearch.cluster.block.ClusterBlockLevel;
import org.elasticsearch.cluster.metadata.IndexNameExpressionResolver;
import org.elasticsearch.cluster.routing.ShardRouting;
import org.elasticsearch.cluster.routing.ShardsIterator;
import org.elasticsearch.common.inject.Inject;
import org.elasticsearch.common.io.stream.StreamInput;
import org.elasticsearch.common.settings.Settings;
import org.elasticsearch.index.IndexService;
import org.elasticsearch.index.shard.IndexShard;
import org.elasticsearch.index.shard.ShardNotFoundException;
import org.elasticsearch.indices.IndicesService;
import org.elasticsearch.threadpool.ThreadPool;
import org.elasticsearch.transport.TransportService;

import java.io.IOException;
import java.util.List;

/**
 */
public class TransportIndicesStatsAction extends TransportBroadcastByNodeAction<IndicesStatsRequest, IndicesStatsResponse, ShardStats> {

    private final IndicesService indicesService;

    @Inject
    public TransportIndicesStatsAction(Settings settings, ThreadPool threadPool, ClusterService clusterService,
                                       TransportService transportService, IndicesService indicesService,
                                       ActionFilters actionFilters, IndexNameExpressionResolver indexNameExpressionResolver) {
        super(settings, IndicesStatsAction.NAME, threadPool, clusterService, transportService, actionFilters, indexNameExpressionResolver,
                IndicesStatsRequest::new, ThreadPool.Names.MANAGEMENT);
        this.indicesService = indicesService;
    }

    /**
     * Status goes across *all* shards.
     */
    @Override
    protected ShardsIterator shards(ClusterState clusterState, IndicesStatsRequest request, String[] concreteIndices) {
        return clusterState.routingTable().allShards(concreteIndices);
    }

    @Override
    protected ClusterBlockException checkGlobalBlock(ClusterState state, IndicesStatsRequest request) {
        return state.blocks().globalBlockedException(ClusterBlockLevel.METADATA_READ);
    }

    @Override
    protected ClusterBlockException checkRequestBlock(ClusterState state, IndicesStatsRequest request, String[] concreteIndices) {
        return state.blocks().indicesBlockedException(ClusterBlockLevel.METADATA_READ, concreteIndices);
    }

    @Override
    protected ShardStats readShardResult(StreamInput in) throws IOException {
        return ShardStats.readShardStats(in);
    }

    @Override
    protected IndicesStatsResponse newResponse(IndicesStatsRequest request, int totalShards, int successfulShards, int failedShards, List<ShardStats> responses, List<ShardOperationFailedException> shardFailures, ClusterState clusterState) {
        return new IndicesStatsResponse(responses.toArray(new ShardStats[responses.size()]), totalShards, successfulShards, failedShards, shardFailures);
    }

    @Override
    protected IndicesStatsRequest readRequestFrom(StreamInput in) throws IOException {
        IndicesStatsRequest request = new IndicesStatsRequest();
        request.readFrom(in);
        return request;
    }

    @Override
    protected ShardStats shardOperation(IndicesStatsRequest request, ShardRouting shardRouting) {
        IndexService indexService = indicesService.indexServiceSafe(shardRouting.shardId().getIndex());
        IndexShard indexShard = indexService.getShard(shardRouting.shardId().id());
        // if we don't have the routing entry yet, we need it stats wise, we treat it as if the shard is not ready yet
        if (indexShard.routingEntry() == null) {
            throw new ShardNotFoundException(indexShard.shardId());
        }

        CommonStatsFlags flags = new CommonStatsFlags().clear();

        if (request.docs()) {
            flags.set(CommonStatsFlags.Flag.Docs);
        }
        if (request.store()) {
            flags.set(CommonStatsFlags.Flag.Store);
        }
        if (request.indexing()) {
            flags.set(CommonStatsFlags.Flag.Indexing);
            flags.types(request.types());
        }
        if (request.get()) {
            flags.set(CommonStatsFlags.Flag.Get);
        }
        if (request.search()) {
            flags.set(CommonStatsFlags.Flag.Search);
            flags.groups(request.groups());
        }
        if (request.merge()) {
            flags.set(CommonStatsFlags.Flag.Merge);
        }
        if (request.refresh()) {
            flags.set(CommonStatsFlags.Flag.Refresh);
        }
        if (request.flush()) {
            flags.set(CommonStatsFlags.Flag.Flush);
        }
        if (request.warmer()) {
            flags.set(CommonStatsFlags.Flag.Warmer);
        }
        if (request.queryCache()) {
            flags.set(CommonStatsFlags.Flag.QueryCache);
        }
        if (request.fieldData()) {
            flags.set(CommonStatsFlags.Flag.FieldData);
            flags.fieldDataFields(request.fieldDataFields());
        }
        if (request.percolate()) {
            flags.set(CommonStatsFlags.Flag.Percolate);
        }
        if (request.segments()) {
            flags.set(CommonStatsFlags.Flag.Segments);
        }
        if (request.completion()) {
            flags.set(CommonStatsFlags.Flag.Completion);
            flags.completionDataFields(request.completionFields());
        }
        if (request.translog()) {
            flags.set(CommonStatsFlags.Flag.Translog);
        }
        if (request.suggest()) {
            flags.set(CommonStatsFlags.Flag.Suggest);
        }
        if (request.requestCache()) {
            flags.set(CommonStatsFlags.Flag.RequestCache);
        }
        if (request.recovery()) {
            flags.set(CommonStatsFlags.Flag.Recovery);
        }

<<<<<<< HEAD
        return new ShardStats(indexShard.routingEntry(), indexShard.shardPath(),
                new CommonStats(indexShard, flags), indexShard.commitStats(), indexShard.seqNoStats());
=======
        return new ShardStats(indexShard.routingEntry(), indexShard.shardPath(), new CommonStats(indicesService.getIndicesQueryCache(), indexShard, flags), indexShard.commitStats());
>>>>>>> b5aee207
    }
}<|MERGE_RESOLUTION|>--- conflicted
+++ resolved
@@ -162,11 +162,7 @@
             flags.set(CommonStatsFlags.Flag.Recovery);
         }
 
-<<<<<<< HEAD
         return new ShardStats(indexShard.routingEntry(), indexShard.shardPath(),
-                new CommonStats(indexShard, flags), indexShard.commitStats(), indexShard.seqNoStats());
-=======
-        return new ShardStats(indexShard.routingEntry(), indexShard.shardPath(), new CommonStats(indicesService.getIndicesQueryCache(), indexShard, flags), indexShard.commitStats());
->>>>>>> b5aee207
+                new CommonStats(indicesService.getIndicesQueryCache(), indexShard, flags), indexShard.commitStats(), indexShard.seqNoStats());
     }
 }