--- conflicted
+++ resolved
@@ -132,20 +132,6 @@
         assertThat(configuration.getSocketTimeout(), is(expectedReadTimeout));
     }
 
-<<<<<<< HEAD
-    public void testDefaultEndpoint() {
-        String endpoint = AwsEc2ServiceImpl.findEndpoint(logger, Settings.EMPTY);
-        assertThat(endpoint, nullValue());
-    }
-
-    public void testSpecificEndpoint() {
-        Settings settings = Settings.builder()
-            .put(AwsEc2Service.ENDPOINT_SETTING.getKey(), "ec2.endpoint")
-            .build();
-        String endpoint = AwsEc2ServiceImpl.findEndpoint(logger, settings);
-        assertThat(endpoint, is("ec2.endpoint"));
-    }
-
     public void testBuildRegion() {
         assertThat(AwsEc2ServiceImpl.buildRegion("ec2.us-east-1.amazonaws.com"), is("us-east-1"));
         assertThat(AwsEc2ServiceImpl.buildRegion("ec2.eu-west-3.amazonaws.com"), is("eu-west-3"));
@@ -153,6 +139,4 @@
             () -> AwsEc2ServiceImpl.buildRegion("foo.bar.nodomain"));
         assertThat(exception.getMessage(), is("Can not guess a region from endpoint [foo.bar.nodomain]."));
     }
-=======
->>>>>>> afc60bb0
 }